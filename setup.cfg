[metadata]
name = pyelectro
version = 0.2.6
author = Michael Vella, Padraig Gleeson
author_email = mv333@cam.ac.uk, p.gleeson@gmail.com
url = https://github.com/NeuralEnsemble/pyelectro
license = BSD-2-clause
description = A Python library for analysis of electrophysiological data
long_description = file: README.md, LICENSE
classifiers=
    License :: OSI Approved :: BSD License
    Development Status :: 3 - Alpha
    Intended Audience :: Science/Research
    Natural Language :: English
    Operating System :: OS Independent
    Programming Language :: Python :: 3.8
    Programming Language :: Python :: 3.9
    Programming Language :: Python :: 3.10
    Programming Language :: Python :: 3.11
    Programming Language :: Python :: 3.12
<<<<<<< HEAD
=======
    Programming Language :: Python :: 3.13
>>>>>>> d8aedcf3
    Topic :: Scientific/Engineering

[options]
install_requires =
    numpy
    scipy
    matplotlib

packages = find:

[options.packages.find]
where = .
include = pyelectro*

[options.extras_require]
dev =
    pytest
    pytest-cov

[flake8]
# ignore:
# spacing around operators, comment blocks, in argument lists
# lines too long
ignore = E501,E502,F403,F405,E231,E228,E225,E226,E265,E261
exclude =
    doc,
    build

[mypy]
exclude =
    doc,
    build<|MERGE_RESOLUTION|>--- conflicted
+++ resolved
@@ -18,10 +18,7 @@
     Programming Language :: Python :: 3.10
     Programming Language :: Python :: 3.11
     Programming Language :: Python :: 3.12
-<<<<<<< HEAD
-=======
     Programming Language :: Python :: 3.13
->>>>>>> d8aedcf3
     Topic :: Scientific/Engineering
 
 [options]
